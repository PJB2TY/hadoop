--- conflicted
+++ resolved
@@ -147,11 +147,7 @@
   public void testWebHdfsDoAs() throws Exception {
     WebHdfsTestUtil.LOG.info("START: testWebHdfsDoAs()");
     WebHdfsTestUtil.LOG.info("ugi.getShortUserName()=" + ugi.getShortUserName());
-<<<<<<< HEAD
-    final WebHdfsFileSystem webhdfs = WebHdfsTestUtil.getWebHdfsFileSystemAs(ugi, config);
-=======
     final WebHdfsFileSystem webhdfs = WebHdfsTestUtil.getWebHdfsFileSystemAs(ugi, config, WebHdfsFileSystem.SCHEME);
->>>>>>> fbf12270
     
     final Path root = new Path("/");
     cluster.getFileSystem().setPermission(root, new FsPermission((short)0777));
