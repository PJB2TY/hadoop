--- conflicted
+++ resolved
@@ -237,11 +237,7 @@
    *         this iterations version 3-tuple
    * </pre>
    */
-<<<<<<< HEAD
-  @Test
-=======
   @Test (timeout=300000)
->>>>>>> fbf12270
   public void testVersions() throws Exception {
     UpgradeUtilities.initialize();
     Configuration conf = UpgradeUtilities.initializeStorageStateConf(1, 
