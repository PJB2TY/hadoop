--- conflicted
+++ resolved
@@ -57,22 +57,8 @@
   protected void tearDown() throws Exception {
     if (fs != null) {
       // some cases use this absolute path
-<<<<<<< HEAD
-      cleanupDir(path("/test"));
-      // others use this relative path
-      cleanupDir(path("test"));
-    }
-  }
-
-  private void cleanupDir(Path p) {
-    try {
-      if (fs != null) {
-        LOG.info("Deleting " + p);
-        fs.delete(p, true);
-=======
       if (rootDirTestEnabled()) {
         cleanupDir(path("/FileSystemContractBaseTest"));
->>>>>>> 49efd5d2
       }
       // others use this relative path against test base directory
       cleanupDir(getTestBaseDir());
@@ -723,9 +709,9 @@
    */
   public void testRenameEmptyToDirWithSamePrefixAllowed() throws Throwable {
     if (!renameSupported()) return;
-    Path parentdir = path("test/parentdir");
+    Path parentdir = path("testRenameEmptyToDirWithSamePrefixAllowed");
     fs.mkdirs(parentdir);
-    Path dest = path("test/parentdirdest");
+    Path dest = path("testRenameEmptyToDirWithSamePrefixAllowedDest");
     rename(parentdir, dest, true, false, true);
   }
 
@@ -737,13 +723,9 @@
     if (!renameSupported()) return;
     final Path parentdir = path("testRenameToDirWithSamePrefixAllowed");
     fs.mkdirs(parentdir);
-<<<<<<< HEAD
     // Before renaming, we create one file under the source parent directory
     createFile(new Path(parentdir, "mychild"));
-    Path dest = path("test/parentdirdest");
-=======
     final Path dest = path("testRenameToDirWithSamePrefixAllowedDest");
->>>>>>> 49efd5d2
     rename(parentdir, dest, true, false, true);
   }
 
